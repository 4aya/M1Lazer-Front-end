--- conflicted
+++ resolved
@@ -1,21 +1,8 @@
 import React, { useEffect, useState } from 'react';
 import { Navigate } from 'react-router-dom';
-<<<<<<< HEAD
-import type { GameMode, MainGameMode } from '../types';
-import { GAME_MODE_COLORS, GAME_MODE_GROUPS, GAME_MODE_NAMES, MAIN_MODE_ICONS } from '../types';
-import EditableAvatar from '../components/UI/EditableAvatar';
-import ProfileCover from '../components/UI/ProfileCover';
-import TextSkeleton from '../components/UI/TextSkeleton';
-
-import UserStatsSection from '../components/User/UserStatsSection';
-import UserInfoCard from '../components/User/UserInfoCard';
-import GameStatsCard from '../components/User/GameStatsCard';
-import CoreStatsCard from '../components/User/CoreStatsCard';
-=======
 import { useAuth } from '../hooks/useAuth';
 import UserProfileLayout from '../components/User/UserProfileLayout';
 import type { GameMode } from '../types';
->>>>>>> ba229748
 
 const ProfilePage: React.FC = () => {
   const { user, isAuthenticated, isLoading, updateUserMode } = useAuth();
@@ -50,595 +37,11 @@
   }
 
   return (
-<<<<<<< HEAD
-    <div className="w-full max-w-6xl mx-auto p-4 sm:p-6 space-y-6 sm:space-y-8 overflow-x-hidden">
-      {/* 用户基本信息 */}
-      <motion.div
-        initial={{ opacity: 0, y: 20 }}
-        animate={{ opacity: 1, y: 0 }}
-        className="w-full max-w-full"
-      >
-        <ProfileCover
-          coverUrl={user.cover_url || user.cover?.url}
-          className="rounded-2xl shadow-lg"
-        >
-          <div className="p-4 sm:p-6 md:p-8 w-full max-w-full relative">
-            {/* 游戏模式选择器 - 位于卡片右上角 */}
-            <div className="absolute top-3 mr-[10px] right-4 sm:right-[100px] z-20" ref={modeSelectRef}>
-              {/* 主模式图标 */}
-              <div className="flex gap-1 sm:gap-2">
-                {(Object.keys(GAME_MODE_GROUPS) as MainGameMode[]).map((mainMode) => (
-                  <div key={mainMode} className="relative">
-                    <button
-                      onClick={() => handleMainModeChange(mainMode)}
-                      className={`relative p-1.5 sm:p-2 rounded-lg transition-all duration-300 group overflow-hidden focus:outline-none focus-visible:ring-2 focus-visible:ring-white/60 focus-visible:ring-offset-2 focus-visible:ring-offset-black/30 ${
-                        selectedMainMode === mainMode
-                          ? 'scale-110 shadow-lg'
-                          : 'hover:scale-105 opacity-80 hover:opacity-100'
-                      }`}
-                      data-tooltip-id={`main-mode-${mainMode}`}
-                      data-tooltip-content={mainMode === 'osu' ? 'osu!' : 
-                                          mainMode === 'taiko' ? 'osu!taiko' :
-                                          mainMode === 'fruits' ? 'osu!catch' :
-                                          'osu!mania'}
-                      style={{
-                        WebkitTapHighlightColor: 'transparent'
-                      }}
-                    >
-                      <span
-                        className="absolute inset-0 rounded-lg transition-all duration-300"
-                        style={{
-                          background: selectedMainMode === mainMode
-                            ? `linear-gradient(135deg, ${GAME_MODE_COLORS[GAME_MODE_GROUPS[mainMode][0]]} 0%, ${GAME_MODE_COLORS[GAME_MODE_GROUPS[mainMode][0]]}CC 100%)`
-                            : 'rgba(255,255,255,0.07)',
-                          boxShadow: selectedMainMode === mainMode ? '0 4px 14px rgba(0,0,0,0.35)' : '0 2px 6px rgba(0,0,0,0.25)'
-                        }}
-                      />
-                      <span
-                        className="pointer-events-none absolute inset-0 rounded-lg opacity-0 group-hover:opacity-40 transition-opacity"
-                        style={{
-                          background: 'radial-gradient(circle at 30% 20%, rgba(255,255,255,0.35), transparent 70%)'
-                        }}
-                      />
-                      {selectedMainMode === mainMode && (
-                        <span
-                          className="pointer-events-none absolute inset-0 rounded-lg ring-2 ring-white/50 ring-offset-2 ring-offset-black/30 animate-[pulse_2.4s_ease-in-out_infinite]"
-                          style={{ boxShadow: '0 0 0 3px rgba(255,255,255,0.08)' }}
-                        />
-                      )}
-                      <i
-                        className={`${MAIN_MODE_ICONS[mainMode]} relative z-10 text-lg sm:text-xl transition-colors duration-300 drop-shadow-[0_2px_4px_rgba(0,0,0,0.45)]`}
-                        style={{
-                          color: selectedMainMode === mainMode ? '#fff' : 'rgba(255,255,255,0.85)'
-                        }}
-                      />
-                    </button>
-
-                    {/* 子模式弹出选项 */}
-                    {showSubModes === mainMode && (
-                      <motion.div
-                        initial={{ opacity: 0, y: -10, scale: 0.9 }}
-                        animate={{ opacity: 1, y: 0, scale: 1 }}
-                        exit={{ opacity: 0, y: -10, scale: 0.9 }}
-                        className="absolute top-full mt-2 right-0 bg-black/90 backdrop-blur-md border border-white/20 rounded-lg p-2 min-w-28 sm:min-w-32 shadow-xl z-30"
-                      >
-                        {GAME_MODE_GROUPS[mainMode].map((mode) => (
-                          <button
-                            key={mode}
-                            onClick={() => handleSubModeSelect(mode)}
-                            className={`w-full text-left px-2 sm:px-3 py-1.5 sm:py-2 rounded-md font-medium transition-all duration-200 text-xs sm:text-sm block ${
-                              selectedMode === mode
-                                ? 'text-white shadow-md'
-                                : 'text-white/70 hover:text-white hover:bg-white/10'
-                            }`}
-                            style={{
-                              backgroundColor: selectedMode === mode ? GAME_MODE_COLORS[mode] : 'transparent',
-                            }}
-                          >
-                            {GAME_MODE_NAMES[mode]}
-                          </button>
-                        ))}
-                      </motion.div>
-                    )}
-                  </div>
-                ))}
-              </div>
-
-              {/* 模式图标的 Tooltip */}
-              {(Object.keys(GAME_MODE_GROUPS) as MainGameMode[]).map((mainMode) => (
-                <ReactTooltip
-                  key={`tooltip-${mainMode}`}
-                  id={`main-mode-${mainMode}`}
-                  place="top"
-                  variant="dark"
-                  offset={10}
-                  delayShow={300}
-                  style={{
-                    backgroundColor: 'rgba(0, 0, 0, 0.9)',
-                    color: 'white',
-                    borderRadius: '8px',
-                    fontSize: '12px',
-                    fontWeight: '500',
-                    padding: '8px 12px',
-                    backdropFilter: 'blur(4px)',
-                    border: '1px solid rgba(255, 255, 255, 0.2)',
-                    zIndex: 99999,
-                    boxShadow: '0 4px 6px rgba(0, 0, 0, 0.1)'
-                  }}
-                  classNameArrow="!border-t-black/90"
-                />
-              ))}
-            </div>
-            <div className="flex mt-[13px] flex-col lg:flex-row gap-6 lg:gap-8 w-full max-w-full">
-              {/* 左侧：头像、用户名、国家 */}
-              <div className="flex-1 lg:flex-[2] min-w-0 max-w-full mt-20 ml-10 sm:mt-0 lg:mt-0">
-                <div className="flex items-center gap-4 w-full max-w-full">
-                  {/* 可编辑头像 */}
-                  <div className="flex-shrink-0">
-                    <div className="relative">
-                      <EditableAvatar
-                        userId={user.id}
-                        username={user.username}
-                        avatarUrl={user.avatar_url}
-                        size="xl"
-                        editable={true}
-                        className="relative z-10"
-                        onAvatarUpdate={async (newAvatarUrl) => {
-                          // 头像更新后，不立即刷新用户信息，避免造成头像闪烁
-                          // EditableAvatar 组件会自动处理新的头像 URL
-                          if (import.meta.env.DEV) {
-                            console.log('头像已更新:', newAvatarUrl);
-                          }
-                        }}
-                      />
-                      {/* 头像边框 */}
-                      <div className="absolute inset-0 rounded-full border-4 border-white/20"></div>
-                    </div>
-                  </div>
-
-                  {/* 用户基本信息 */}
-                  <div className="flex-1 text-left min-w-0 max-w-full">
-                    <div className="flex flex-col gap-2 mb-3">
-                      <div className="flex items中心 gap-3">
-                        <h1 className="text-lg sm:text-xl md:text-2xl xl:text-3xl font-bold text-white text-shadow-lg leading-tight min-w-0 max-w-full">
-                          <span className="inline-block break-all word-wrap break-words">{user.username}</span>
-                        </h1>
-
-                        {/* 等级信息 - 与用户名并排 */}
-                        {isUpdatingMode || !user.statistics?.level ? (
-                          <div className="relative h-6 w-12 rounded-full border-2 border-white/20 overflow-hidden flex-shrink-0">
-                            <div className="absolute inset-0 animate-pulse bg-gray-300/50 dark:bg-gray-600/50 rounded-full"></div>
-                            <div className="absolute inset-0 flex items-center justify-center">
-                              <span className="text-white/50 font-bold text-xs">
-                                {user.statistics?.level?.current || '--'}
-                              </span>
-                            </div>
-                          </div>
-                        ) : (
-                          <div 
-                            className="relative h-6 w-12 rounded-full border-2 border-white/30 overflow-hidden cursor-pointer transition-all duration-300 hover:scale-105 flex-shrink-0"
-                            data-tooltip-id="level-tooltip"
-                            data-tooltip-content={`等级进度: ${user.statistics.level.progress || 0}%`}
-                          >
-                            {/* 背景进度条 */}
-                            <div 
-                              className="absolute inset-0 transition-all duration-500"
-                              style={{
-                                background: `linear-gradient(90deg, ${GAME_MODE_COLORS[selectedMode]}40 0%, ${GAME_MODE_COLORS[selectedMode]} ${user.statistics.level.progress || 0}%, rgba(255,255,255,0.1) ${user.statistics.level.progress || 0}%)`
-                              }}
-                            />
-                            
-                            {/* 等级数字叠加 */}
-                            <div className="absolute inset-0 flex items-center justify-center">
-                              <span className="text-white font-bold text-xs drop-shadow-lg">
-                                {user.statistics.level.current || 0}
-                              </span>
-                            </div>
-                            
-                            {/* 发光效果 */}
-                            <div 
-                              className="absolute inset-0 rounded-full opacity-30"
-                              style={{
-                                background: `radial-gradient(circle at center, ${GAME_MODE_COLORS[selectedMode]}20 0%, transparent 70%)`
-                              }}
-                            />
-                          </div>
-                        )}
-                      </div>
-                    </div>                    {/* React Tooltip */}
-                    {user.statistics && user.statistics.level && (
-                      <ReactTooltip
-                        id="level-tooltip"
-                        place="top"
-                        variant="dark"
-                        offset={10}
-                        delayShow={300}
-                        style={{
-                          backgroundColor: 'rgba(0, 0, 0, 0.9)',
-                          color: 'white',
-                          borderRadius: '8px',
-                          fontSize: '14px',
-                          fontWeight: '500',
-                          padding: '8px 12px',
-                          backdropFilter: 'blur(4px)',
-                          border: '1px solid rgba(255, 255, 255, 0.2)',
-                          zIndex: 99999,
-                          boxShadow: '0 4px 6px rgba(0, 0, 0, 0.1)'
-                        }}
-                        classNameArrow="!border-t-black/90"
-                      />
-                    )}
-
-                    {user.country && (
-                      <div className="flex items-center gap-2 mb-3">
-                        <img
-                          src={`https://flagcdn.com/w20/${user.country.code.toLowerCase()}.png`}
-                          alt={user.country.code}
-                          className="w-5 h-auto drop-shadow-sm"
-                        />
-                        <span className="text-white/90 text-shadow font-medium text-base">
-                          {user.country.name}
-                        </span>
-                      </div>
-                    )}
-
-                    {/* 用户状态信息 */}
-                    <div className="flex flex-wrap items-center gap-4 text-sm">
-                      <div className="flex items-center gap-2">
-                        <div className={`w-3 h-3 rounded-full ${user.is_online ? 'bg-green-400 animate-pulse' : 'bg-gray-400'}`}></div>
-                        <span className="text-white/90 text-shadow font-medium">
-                          {user.is_online ? '在线' : '离线'}
-                        </span>
-                      </div>
-                      
-                      {user.follower_count > 0 && (
-                        <div className="flex items-center gap-1">
-                          <span className="text-white font-bold text-base">{user.follower_count.toLocaleString()}</span>
-                          <span className="text-white/80 text-shadow">关注者</span>
-                        </div>
-                      )}
-                      
-                      {user.scores_best_count > 0 && (
-                        <div className="flex items-center gap-1">
-                          <span className="text白 font-bold text-base">{user.scores_best_count.toLocaleString()}</span>
-                          <span className="text-white/80 text-shadow">最佳成绩</span>
-                        </div>
-                      )}
-                    </div>
-                  </div>
-                </div>
-
-              </div>
-
-              {/* 右侧：用户详细信息 - 桌面端显示 */}
-              <div className="hidden lg:block flex-1 lg:flex-[1] lg:max-w-sm w-full min-w-0">
-                <div className="space-y-3 sm:space-y-4 w全 max-w-full mt-6 sm:mt-5">
-                  {/* 用户基本信息 */}
-                  <div className="bg-black/20 backdrop-blur-sm rounded-xl p-3 sm:p-4 border border-white/20">
-                    <div className="space-y-1 sm:space-y-1.5">
-                      <div className="flex justify-between items-center">
-                        <span className="text-white/70 text-xs sm:text-sm font-medium">用户 ID</span>
-                        <span className="text-white font-bold text-sm sm:text-lg">{user.id}</span>
-                      </div>
-                      
-                      {user.join_date && (
-                        <div className="flex justify-between items-center">
-                          <span className="text-white/70 text-xs sm:text-sm font-medium">加入时间</span>
-                          <span className="text-white font-medium text-xs sm:text-base">
-                            {new Date(user.join_date).toLocaleDateString('zh-CN', {
-                              year: 'numeric',
-                              month: 'short',
-                              day: 'numeric'
-                            })}
-                          </span>
-                        </div>
-                      )}
-                      
-                      {user.last_visit && (
-                        <div className="flex justify-between items-center">
-                          <span className="text-white/70 text-xs sm:text-sm font-medium">最后访问</span>
-                          <span className="text-white font-medium text-xs sm:text-base">
-                            {new Date(user.last_visit).toLocaleDateString('zh-CN', {
-                              year: 'numeric',
-                              month: 'short',
-                              day: 'numeric'
-                            })}
-                          </span>
-                        </div>
-                      )}
-                    </div>
-                  </div>
-
-                  {/* 游戏统计 */}
-                  <div className="hidden">
-                    <div className="flex items-center gap-6 text-xs">
-                      <div className="text-left">
-                        <p className="text-sm font-bold text-white">
-                          {isUpdatingMode || !user.statistics ? (
-                            <TextSkeleton>
-                              {user.statistics?.play_count?.toLocaleString() || '999,999'}
-                            </TextSkeleton>
-                          ) : (
-                            user.statistics.play_count?.toLocaleString() || '0'
-                          )}
-                        </p>
-                        <p className="text-xs text-white/60">游戏次数</p>
-                      </div>
-                      <div className="text-left">
-                        <p className="text-sm font-bold text-white">
-                          {isUpdatingMode || !user.statistics ? (
-                            <TextSkeleton>
-                              {user.statistics?.total_score?.toLocaleString() || '99,999,999'}
-                            </TextSkeleton>
-                          ) : (
-                            user.statistics.total_score?.toLocaleString() || '0'
-                          )}
-                        </p>
-                        <p className="text-xs text-white/60">总分</p>
-                      </div>
-                      <div className="text-left">
-                        <p className="text-sm font-bold text白">
-                          {isUpdatingMode || !user.statistics ? (
-                            <TextSkeleton>
-                              {user.statistics?.ranked_score?.toLocaleString() || '99,999,999'}
-                            </TextSkeleton>
-                          ) : (
-                            user.statistics.ranked_score?.toLocaleString() || '0'
-                          )}
-                        </p>
-                        <p className="text-xs text-white/60">排名分数</p>
-                      </div>
-                      <div className="text-left">
-                        <p className="text-sm font-bold text-white">
-                          {isUpdatingMode || !user.statistics ? (
-                            <TextSkeleton>
-                              {user.statistics?.play_time ? `${Math.round(user.statistics.play_time / 3600).toLocaleString()}h` : '999h'}
-                            </TextSkeleton>
-                          ) : (
-                            `${Math.round((user.statistics.play_time || 0) / 3600).toLocaleString()}h`
-                          )}
-                        </p>
-                        <p className="text-xs text-white/60">游戏时间</p>
-                      </div>
-                    </div>
-                  </div>
-
-                  {/* 核心统计 */}
-                  <div className="hidden">
-                    <div className="flex items-center gap-6 text-xs">
-                      <div className="text-left">
-                        <div className="text-white font-bold text-sm sm:text-lg">
-                          {isUpdatingMode || !user.statistics ? (
-                            <TextSkeleton>
-                              {user.statistics?.global_rank ? `#${user.statistics.global_rank.toLocaleString()}` : '#999,999'}
-                            </TextSkeleton>
-                          ) : (
-                            user.statistics.global_rank ? `#${user.statistics.global_rank.toLocaleString()}` : 'N/A'
-                          )}
-                        </div>
-                        <div className="text-white/70 text-xs sm:text-sm">全球排名</div>
-                      </div>
-                      <div className="text-left">
-                        <div className="text-white font-bold text-lg">
-                          {isUpdatingMode || !user.statistics ? (
-                            <TextSkeleton>
-                              {user.statistics?.country_rank ? `#${user.statistics.country_rank.toLocaleString()}` : '#999,999'}
-                            </TextSkeleton>
-                          ) : (
-                            user.statistics.country_rank ? `#${user.statistics.country_rank.toLocaleString()}` : 'N/A'
-                          )}
-                        </div>
-                        <div className="text-white/70 text-xs sm:text-sm">国家排名</div>
-                      </div>
-                      <div className="text-left">
-                        <div 
-                          className="text-white font-bold text-lg"
-                          style={{ color: GAME_MODE_COLORS[selectedMode] }}
-                        >
-                          {isUpdatingMode || !user.statistics ? (
-                            <TextSkeleton>
-                              {user.statistics?.pp ? `${Math.round(user.statistics.pp).toLocaleString()}pp` : '9,999pp'}
-                            </TextSkeleton>
-                          ) : (
-                            `${Math.round(user.statistics.pp || 0).toLocaleString()}pp`
-                          )}
-                        </div>
-                        <div className="text-white/70 text-xs sm:text-sm">表现分数</div>
-                      </div>
-                      <div className="text-left">
-                        <div className="text-white font-bold text-lg">
-                          {isUpdatingMode || !user.statistics ? (
-                            <TextSkeleton>
-                              {user.statistics?.hit_accuracy ? `${user.statistics.hit_accuracy.toFixed(1)}%` : '99.9%'}
-                            </TextSkeleton>
-                          ) : (
-                            `${(user.statistics.hit_accuracy || 0).toFixed(1)}%`
-                          )}
-                        </div>
-                        <div className="text-white/70 text-xs sm:text-sm">准确率</div>
-                      </div>
-                    </div>
-                  </div>
-                </div>
-              </div>
-            </div>
-          </div>
-        </ProfileCover>
-      </motion.div>
-
-
-      <UserStatsSection
-        user={user}
-        statistics={user.statistics}
-        isUpdatingMode={isUpdatingMode}
-        selectedMode={selectedMode}
-      />
-
-      {/* 手机端用户详细信息卡片 */}
-      <div className="lg:hidden space-y-4">
-        <UserInfoCard user={user} delay={0.2} />
-        <GameStatsCard statistics={user.statistics} isUpdatingMode={isUpdatingMode} delay={0.3} />
-        <CoreStatsCard
-          statistics={user.statistics}
-          isUpdatingMode={isUpdatingMode}
-          selectedMode={selectedMode}
-          delay={0.4}
-        />
-      </div>
-
-
-      {/* 排名历史图表 */}
-      <motion.div
-        initial={{ opacity: 0, y: 20 }}
-        animate={{ opacity: 1, y: 0 }}
-        transition={{ delay: 0.4 }}
-        className="bg-white dark:bg-gray-800 rounded-2xl shadow-lg p-6"
-      >
-        <h3 className="text-xl font-bold text-gray-900 dark:text白 mb-6">
-          排名历史趋势
-        </h3>
-        <div className="h-64">
-          {isUpdatingMode ? (
-            <div className="h-full flex items-center justify-center">
-              <div className="animate-pulse text-gray-400 dark:text-gray-500 text-center">
-                <div className="text-4xl mb-2">📊</div>
-                <p>数据加载中...</p>
-              </div>
-            </div>
-          ) : user.rank_history && user.rank_history.data && user.rank_history.data.length > 0 ? (
-            <ResponsiveContainer width="100%" height="100%">
-              <LineChart
-                data={user.rank_history.data.map((rank, index) => {
-                  return {
-                    day: index,
-                    rank: rank === 0 ? null : rank,
-                  };
-                }).filter(item => item.rank !== null)}
-                margin={{ top: 5, right: 30, left: 20, bottom: 25 }}
-              >
-                <CartesianGrid strokeDasharray="3 3" className="opacity-30" />
-                <XAxis 
-                  dataKey="day"
-                  className="text-gray-600 dark:text-gray-400"
-                  tickFormatter={(value) => {
-                    const daysAgo = user.rank_history!.data.length - 1 - value;
-                    if (daysAgo === 0) return '今天';
-                    return `${daysAgo}天`;
-                  }}
-                  tick={{ fontSize: 12 }}
-                />
-                <YAxis 
-                  reversed
-                  className="text-gray-600 dark:text-gray-400"
-                  tickFormatter={(value) => `#${value}`}
-                  tick={{ fontSize: 12 }}
-                />
-                <Tooltip
-                  contentStyle={{
-                    backgroundColor: 'var(--bg-primary)',
-                    border: '1px solid var(--border-color)',
-                    borderRadius: '8px',
-                    fontSize: '14px'
-                  }}
-                  labelFormatter={(label) => {
-                    const daysAgo = user.rank_history!.data.length - 1 - label;
-                    return daysAgo === 0 ? '今天' : `${daysAgo}天前`;
-                  }}
-                  formatter={(value) => [`#${value}`, '全球排名']}
-                />
-                <Line
-                  type="monotone"
-                  dataKey="rank"
-                  stroke={GAME_MODE_COLORS[selectedMode]}
-                  strokeWidth={3}
-                  dot={{ fill: GAME_MODE_COLORS[selectedMode], strokeWidth: 2, r: 4 }}
-                  activeDot={{ r: 6, stroke: GAME_MODE_COLORS[selectedMode], strokeWidth: 2 }}
-                  connectNulls={false}
-                />
-              </LineChart>
-            </ResponsiveContainer>
-          ) : (
-            <div className="flex items-center justify-center h-full">
-              <div className="text-center">
-                <div className="text-4xl mb-2 text-gray-400 dark:text-gray-500">📊</div>
-                <p className="text-gray-500 dark:text-gray-400">暂无排名历史数据</p>
-              </div>
-            </div>
-          )}
-        </div>
-      </motion.div>
-
-      {/* 月度游戏次数图表 */}
-      <motion.div
-        initial={{ opacity: 0, y: 20 }}
-        animate={{ opacity: 1, y: 0 }}
-        transition={{ delay: 0.5 }}
-        className="bg-white dark:bg-gray-800 rounded-2xl shadow-lg p-6"
-      >
-        <h3 className="text-xl font-bold text-gray-900 dark:text白 mb-6">
-          月度游戏活跃度
-        </h3>
-        <div className="h-64">
-          {isUpdatingMode ? (
-            <div className="h-full flex items-center justify-center">
-              <div className="animate-pulse text-gray-400 dark:text-gray-500 text-center">
-                <div className="text-4xl mb-2">📅</div>
-                <p>数据加载中...</p>
-              </div>
-            </div>
-          ) : user.monthly_playcounts && user.monthly_playcounts.length > 0 ? (
-            <ResponsiveContainer width="100%" height="100%">
-              <BarChart
-                data={user.monthly_playcounts.map((item) => ({
-                  month: new Date(item.start_date).toLocaleDateString('zh-CN', { 
-                    year: 'numeric', 
-                    month: 'short' 
-                  }),
-                  count: item.count,
-                }))}
-                margin={{ top: 5, right: 30, left: 20, bottom: 5 }}
-              >
-                <CartesianGrid strokeDasharray="3 3" className="opacity-30" />
-                <XAxis 
-                  dataKey="month" 
-                  className="text-gray-600 dark:text-gray-400"
-                />
-                <YAxis 
-                  className="text-gray-600 dark:text-gray-400"
-                />
-                <Tooltip
-                  contentStyle={{
-                    backgroundColor: 'var(--bg-primary)',
-                    border: '1px solid var(--border-color)',
-                    borderRadius: '8px',
-                  }}
-                  formatter={(value) => [value, '游戏次数']}
-                />
-                <Bar 
-                  dataKey="count" 
-                  fill={GAME_MODE_COLORS[selectedMode]}
-                  radius={[4, 4, 0, 0]}
-                />
-              </BarChart>
-            </ResponsiveContainer>
-          ) : (
-            <div className="flex items-center justify-center h-full">
-              <div className="text-center">
-                <div className="text-4xl mb-2 text-gray-400 dark:text-gray-500">📅</div>
-                <p className="text-gray-500 dark:text-gray-400">暂无月度活跃度数据</p>
-              </div>
-            </div>
-          )}
-        </div>
-      </motion.div>
-    </div>
-=======
     <UserProfileLayout
       user={user}
       selectedMode={selectedMode}
       onModeChange={setSelectedMode}
     />
->>>>>>> ba229748
   );
 };
 
