--- conflicted
+++ resolved
@@ -12,13 +12,11 @@
 import ProfileCover from '../components/UI/ProfileCover';
 import toast from 'react-hot-toast';
 import TextSkeleton from '../components/UI/TextSkeleton';
-<<<<<<< HEAD
+
 import UserStatsSection from '../components/User/UserStatsSection';
-=======
 import UserInfoCard from '../components/User/UserInfoCard';
 import GameStatsCard from '../components/User/GameStatsCard';
 import CoreStatsCard from '../components/User/CoreStatsCard';
->>>>>>> f3afcd73
 
 const UserPage: React.FC = () => {
   const { userId } = useParams<{ userId: string }>();
@@ -496,14 +494,14 @@
       </motion.div>
 
       {/* 手机端用户详细信息卡片 */}
-<<<<<<< HEAD
+
       <UserStatsSection
         user={user}
         statistics={user.statistics}
         isUpdatingMode={isUpdatingMode}
         selectedMode={selectedMode}
       />
-=======
+
       <div className="lg:hidden space-y-4">
         <UserInfoCard user={user} delay={0.2} />
         <GameStatsCard statistics={user.statistics} isUpdatingMode={isUpdatingMode} delay={0.3} />
@@ -514,7 +512,6 @@
           delay={0.4}
         />
       </div>
->>>>>>> f3afcd73
 
       {/* 排名历史图表 */}
       <motion.div initial={{ opacity: 0, y: 20 }} animate={{ opacity: 1, y: 0 }} transition={{ delay: 0.4 }} className="bg-white dark:bg-gray-800 rounded-2xl shadow-lg p-6">
